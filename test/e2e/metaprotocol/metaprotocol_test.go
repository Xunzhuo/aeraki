// Copyright Aeraki Authors
//
// Licensed under the Apache License, Version 2.0 (the "License");
// you may not use this file except in compliance with the License.
// You may obtain a copy of the License at
//
//     http://www.apache.org/licenses/LICENSE-2.0
//
// Unless required by applicable law or agreed to in writing, software
// distributed under the License is distributed on an "AS IS" BASIS,
// WITHOUT WARRANTIES OR CONDITIONS OF ANY KIND, either express or implied.
// See the License for the specific language governing permissions and
// limitations under the License.

package metaprotocol

import (
	"os"
	"strings"
	"testing"
	"time"

	"github.com/aeraki-mesh/aeraki/test/e2e/util"
	"istio.io/pkg/log"
)

func TestMain(m *testing.M) {
	setup()
	code := m.Run()
	//shutdown()
	os.Exit(code)
}

func setup() {
	util.CreateNamespace("metaprotocol", "")
	util.LabelNamespace("metaprotocol", "istio-injection=enabled", "")
	util.KubeApply("metaprotocol", "../../../k8s/aeraki-bootstrap-config.yaml", "")
	util.KubeApply("metaprotocol", "testdata/metaprotocol-sample.yaml", "")
	util.KubeApply("metaprotocol", "testdata/serviceentry.yaml", "")
	util.KubeApply("metaprotocol", "testdata/destinationrule.yaml", "")
	util.KubeApply("metaprotocol", "testdata/rate-limit-server/", "")
}

func shutdown() {
	util.KubeDelete("metaprotocol", "testdata/metaprotocol-sample.yaml", "")
	util.KubeDelete("metaprotocol", "testdata/serviceentry.yaml", "")
	util.KubeDelete("metaprotocol", "testdata/destinationrule.yaml", "")
	util.DeleteNamespace("metaprotocol", "")
}

func TestSidecarOutboundConfig(t *testing.T) {
	util.WaitForDeploymentsReady("metaprotocol", 10*time.Minute, "")
	time.Sleep(10 * time.Second) //wait for serviceentry vip allocation
	consumerPod, _ := util.GetPodName("metaprotocol", "app=dubbo-sample-consumer", "")
	config, _ := util.PodExec("metaprotocol", consumerPod, "istio-proxy", "curl -s 127.0.0.1:15000/config_dump", false, "")
	config = strings.Join(strings.Fields(config), "")
	want := "{\n\"name\":\"envoy.filters.network.meta_protocol_proxy\",\n\"typed_config\":{\n\"@type\":\"type.googleapis.com/udpa.type.v1.TypedStruct\",\n\"type_url\":\"type.googleapis.com/aeraki.meta_protocol_proxy.v1alpha.MetaProtocolProxy\",\n\"value\":{\n\"stat_prefix\":\"outbound|20880||org.apache.dubbo.samples.basic.api.demoservice\",\n\"application_protocol\":\"dubbo\",\n\"rds\":{\n\"config_source\":{\n\"api_config_source\":{\n\"api_type\":\"GRPC\",\n\"grpc_services\":[\n{\n\"envoy_grpc\":{\n\"cluster_name\":\"aeraki-xds\"\n}\n}\n],\n\"transport_api_version\":\"V3\"\n},\n\"resource_api_version\":\"V3\"\n},\n\"route_config_name\":\"org.apache.dubbo.samples.basic.api.demoservice_20880\"\n},\n\"codec\":{\n\"name\":\"aeraki.meta_protocol.codec.dubbo\"\n},\n\"meta_protocol_filters\":[\n{\n\"name\":\"aeraki.meta_protocol.filters.router\"\n}\n]\n}\n}\n}"
	want = strings.Join(strings.Fields(want), "")
	if !strings.Contains(config, want) {
		t.Errorf("cant't find metaprotocol proxy in the outbound listener of the envoy sidecar: conf \n %s, want \n %s", config, want)
	}
}

func TestSidecarInboundConfig(t *testing.T) {
	util.WaitForDeploymentsReady("metaprotocol", 10*time.Minute, "")
	time.Sleep(1 * time.Minute) //wait for serviceentry vip allocation
	providerPod, _ := util.GetPodName("metaprotocol", "app=dubbo-sample-provider", "")
	config, _ := util.PodExec("metaprotocol", providerPod, "istio-proxy", "curl -s 127.0.0.1:15000/config_dump", false, "")
	config = strings.Join(strings.Fields(config), "")
	want := "{\n\"name\":\"envoy.filters.network.meta_protocol_proxy\",\n\"typed_config\":{\n\"@type\":\"type.googleapis.com/udpa.type.v1.TypedStruct\",\n\"type_url\":\"type.googleapis.com/aeraki.meta_protocol_proxy.v1alpha.MetaProtocolProxy\",\n\"value\":{\n\"stat_prefix\":\"inbound|20880||\",\n\"application_protocol\":\"dubbo\",\n\"route_config\":{\n\"name\":\"inbound|20880||\",\n\"routes\":[\n{\n\"route\":{\n\"cluster\":\"inbound|20880||\"\n}\n}\n]\n},\n\"codec\":{\n\"name\":\"aeraki.meta_protocol.codec.dubbo\"\n},\n\"meta_protocol_filters\":[\n{\n\"name\":\"aeraki.meta_protocol.filters.router\"\n}\n]\n}\n}\n}"
	want = strings.Join(strings.Fields(want), "")
	if !strings.Contains(config, want) {
		t.Errorf("cant't find metaprotocol proxy in the inbound listener of the envoy sidecar: conf \n %s, want \n %s", config, want)
	}
}

func TestVersionRouting(t *testing.T) {
	util.WaitForDeploymentsReady("metaprotocol", 10*time.Minute, "")
	testVersion("v1", t)
	testVersion("v2", t)
}

func testVersion(version string, t *testing.T) {
	util.KubeApply("metaprotocol", "testdata/metarouter-"+version+".yaml", "")
	defer util.KubeDelete("metaprotocol", "testdata/metarouter-"+version+".yaml", "")

	log.Info("Waiting for rules to propagate ...")
	time.Sleep(1 * time.Minute)
	consumerPod, _ := util.GetPodName("metaprotocol", "app=dubbo-sample-consumer", "")
	for i := 0; i < 5; i++ {
		dubboResponse, _ := util.PodExec("metaprotocol", consumerPod, "dubbo-sample-consumer",
			"curl -s 127.0.0.1:9009/hello", false, "")
		want := "response from dubbo-sample-provider-" + version
		log.Info(dubboResponse)
		if !strings.Contains(dubboResponse, want) {
			t.Errorf("Version routing failed, want: %s, got %s", want, dubboResponse)
		}
	}
}

func TestPercentageRouting(t *testing.T) {
	util.WaitForDeploymentsReady("metaprotocol", 10*time.Minute, "")
	util.KubeApply("metaprotocol", "testdata/metarouter-traffic-splitting.yaml", "")
	defer util.KubeDelete("metaprotocol", "testdata/metarouter-traffic-splitting.yaml", "")

	log.Info("Waiting for rules to propagate ...")
	time.Sleep(1 * time.Minute)
	consumerPod, _ := util.GetPodName("metaprotocol", "app=dubbo-sample-consumer", "")
	v1 := 0
	for i := 0; i < 40; i++ {
		dubboResponse, _ := util.PodExec("metaprotocol", consumerPod, "dubbo-sample-consumer",
			"curl -s 127.0.0.1:9009/hello", false, "")
		responseV1 := "response from dubbo-sample-provider-v1"
		log.Info(dubboResponse)
		if strings.Contains(dubboResponse, responseV1) {
			v1++
		}
	}
	// The most accurate number should be 8, but the number may fall into a range around 8 since the sample is not big enough
	if v1 > 12 || v1 < 4 {
		t.Errorf("percentage traffic routing failed, want: %s got:%v ", "between 4 and 12", v1)
	} else {
		t.Logf("%v requests have been sent to v1", v1)
	}
}

func TestAttributeRouting(t *testing.T) {
	util.WaitForDeploymentsReady("metaprotocol", 10*time.Minute, "")
	testAttributeMatch("exact", t)
	testAttributeMatch("prefix", t)
	testAttributeMatch("regex", t)
}

func testAttributeMatch(matchPattern string, t *testing.T) {
	util.KubeApply("metaprotocol", "testdata/metarouter-attribute-"+matchPattern+".yaml", "")
	log.Info("Waiting for rules to propagate ...")
	time.Sleep(1 * time.Minute)
	consumerPod, _ := util.GetPodName("metaprotocol", "app=dubbo-sample-consumer", "")
	for i := 0; i < 5; i++ {
		dubboResponse, _ := util.PodExec("metaprotocol", consumerPod, "dubbo-sample-consumer",
			"curl -s 127.0.0.1:9009/hello", false, "")
		want := "response from dubbo-sample-provider-v2"
		log.Info(dubboResponse)
		if !strings.Contains(dubboResponse, want) {
			t.Errorf("attribute routing failed, want: %s, got %s", want, dubboResponse)
		}
	}
}

<<<<<<< HEAD
func TestConsistentHashLb(t *testing.T) {
	util.WaitForDeploymentsReady("metaprotocol", 10*time.Minute, "")
	util.KubeApply("metaprotocol", "testdata/consistent-hash-lb/destinationrule.yaml", "")
	util.KubeApply("metaprotocol", "testdata/consistent-hash-lb/metarouter-sample.yaml", "")
	log.Info("Waiting for rules to propagate ...")
	time.Sleep(1 * time.Minute)
	consumerPod, _ := util.GetPodName("metaprotocol", "app=dubbo-sample-consumer", "")
	var v1, v2 int
	for i := 0; i < 10; i++ {
		dubboResponse, _ := util.PodExec("metaprotocol", consumerPod, "dubbo-sample-consumer",
			"curl -s 127.0.0.1:9009/hello", false, "")
		log.Info(dubboResponse)
		if strings.Contains(dubboResponse, "response from dubbo-sample-provider-v1") {
			v1++
		}
		if strings.Contains(dubboResponse, "response from dubbo-sample-provider-v2") {
			v2++
		}
	}
	if !(v1 == 10 || v2 == 10) {
		t.Errorf("consistent hash lb failed, v1:v2 want: 0:10 or 10:0, got %d:%d", v1, v2)
=======
func TestLocalRateLimit(t *testing.T) {
	util.WaitForDeploymentsReady("metaprotocol", 10*time.Minute, "")
	util.KubeApply("metaprotocol", "testdata/metarouter-local-ratelimit.yaml", "")
	defer util.KubeDelete("metaprotocol", "testdata/metarouter-local-ratelimit.yaml", "")

	log.Info("Waiting for rules to propagate ...")
	time.Sleep(1 * time.Minute)
	consumerPod, _ := util.GetPodName("metaprotocol", "app=dubbo-sample-consumer", "")
	success := 0
	for i := 0; i < 10; i++ {
		dubboResponse, _ := util.PodExec("metaprotocol", consumerPod, "dubbo-sample-consumer",
			"curl -s 127.0.0.1:9009/hello", false, "")
		response := "response from dubbo-sample-provider"
		log.Info(dubboResponse)
		if strings.Contains(dubboResponse, response) {
			success++
		}
	}
	if success != 2 {
		t.Errorf("local rate limit failed, want: %v got:%v ", 2, success)
	} else {
		t.Logf("%v requests have been sent to server", success)
	}
}

func TestGlobalRateLimit(t *testing.T) {
	util.WaitForDeploymentsReady("metaprotocol", 10*time.Minute, "")
	util.KubeApply("metaprotocol", "testdata/metarouter-global-ratelimit.yaml", "")
	defer util.KubeDelete("metaprotocol", "testdata/metarouter-global-ratelimit.yaml", "")

	log.Info("Waiting for rules to propagate ...")
	time.Sleep(1 * time.Minute)
	consumerPod, _ := util.GetPodName("metaprotocol", "app=dubbo-sample-consumer", "")
	success := 0
	for i := 0; i < 20; i++ {
		dubboResponse, _ := util.PodExec("metaprotocol", consumerPod, "dubbo-sample-consumer",
			"curl -s 127.0.0.1:9009/hello", false, "")
		response := "response from dubbo-sample-provider"
		log.Info(dubboResponse)
		if strings.Contains(dubboResponse, response) {
			success++
		}
	}

	if success != 10 {
		t.Errorf("global rate limit failed, want: %v got:%v ", 10, success)
	} else {
		t.Logf("%v requests have been sent to server", success)
>>>>>>> a2ebb4de
	}
}<|MERGE_RESOLUTION|>--- conflicted
+++ resolved
@@ -147,7 +147,6 @@
 	}
 }
 
-<<<<<<< HEAD
 func TestConsistentHashLb(t *testing.T) {
 	util.WaitForDeploymentsReady("metaprotocol", 10*time.Minute, "")
 	util.KubeApply("metaprotocol", "testdata/consistent-hash-lb/destinationrule.yaml", "")
@@ -169,7 +168,9 @@
 	}
 	if !(v1 == 10 || v2 == 10) {
 		t.Errorf("consistent hash lb failed, v1:v2 want: 0:10 or 10:0, got %d:%d", v1, v2)
-=======
+  }
+}
+
 func TestLocalRateLimit(t *testing.T) {
 	util.WaitForDeploymentsReady("metaprotocol", 10*time.Minute, "")
 	util.KubeApply("metaprotocol", "testdata/metarouter-local-ratelimit.yaml", "")
@@ -218,6 +219,5 @@
 		t.Errorf("global rate limit failed, want: %v got:%v ", 10, success)
 	} else {
 		t.Logf("%v requests have been sent to server", success)
->>>>>>> a2ebb4de
 	}
 }